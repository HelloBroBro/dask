--- conflicted
+++ resolved
@@ -444,7 +444,6 @@
     tm.assert_series_equal(result, expected)
 
 
-<<<<<<< HEAD
 @pytest.mark.parametrize(['freq', 'how', 'npartitions'],
                          list(product(['T', 'H', 'D', 'M'],
                                       ['sum', 'mean', 'count', 'nunique'],
@@ -461,7 +460,8 @@
     # the default scheduler segfaults :|
     result = ds.resample(freq, how=how).compute(get=dask.async.get_sync)
     tm.assert_series_equal(expected, result, check_dtype=False)
-=======
+
+
 def test_set_partition_2():
     df = pd.DataFrame({'x': [1, 2, 3, 4, 5, 6], 'y': list('abdabd')})
     ddf = dd.from_pandas(df, 2)
@@ -505,5 +505,4 @@
     ddf = dd.repartition(df.y, divisions=[10, 20, 50, 60])
     assert isinstance(ddf, dd.Series)
     assert ddf.divisions == (10, 20, 50, 60)
-    assert eq(ddf, df.y)
->>>>>>> 78a3a3a0
+    assert eq(ddf, df.y)